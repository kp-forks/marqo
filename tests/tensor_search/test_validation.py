--- conflicted
+++ resolved
@@ -12,16 +12,7 @@
 from marqo.tensor_search.models.delete_docs_objects import MqDeleteDocsRequest
 from marqo.tensor_search.models.score_modifiers_object import ScoreModifier
 from marqo.tensor_search.models.search import SearchContext
-<<<<<<< HEAD
-from marqo.errors import (
-    InvalidFieldNameError, InternalError,
-    InvalidDocumentIdError, InvalidArgError, DocTooLargeError,
-    InvalidIndexNameError
-)
-from marqo.s2_inference import errors as s2_inference_errors
-=======
-
->>>>>>> 36d692b1
+
 
 class TestValidation(unittest.TestCase):
 
@@ -197,21 +188,6 @@
 
         assert run()
 
-<<<<<<< HEAD
-    def test_index_name_validation(self):
-        assert "my-index-name" == validation.validate_index_name("my-index-name")
-        bad_names = ['.opendistro_security', 'security-auditlog-', 'security-auditlog-100',
-                     '.opendistro_alerting_config', '.opendistro-alerting-config-', '.kibana',
-                     '.kibana-2', 'bulk']
-        for n in bad_names:
-            try:
-                validation.validate_index_name(n)
-                raise AssertionError
-            except InvalidIndexNameError:
-                pass
-
-=======
->>>>>>> 36d692b1
     def test_boost_validation_illegal(self):
         bad_boosts = [
             set(), (), {'': [1.2]},
@@ -386,30 +362,6 @@
                     }
                 }
             },
-
-            # Mappings with custom vector
-            {
-                "my_custom_vector": {
-                    "type": "custom_vector"
-                }
-            },
-            # Mappings with both custom vector and multimodal combination
-            {
-                "my_custom_vector": {
-                    "type": "custom_vector"
-                },
-                "abcd ": {
-                    "type": "multimodal_combination",
-                    "weights": {
-                        "some_text": -4.6,
-                        "other_text": 22
-                    }
-                },
-                "my_custom_vector_2": {
-                    "type": "custom_vector"
-                }
-            },
-
         ]
         for d in mappings:
             assert d == validation.validate_mappings_object(d)
@@ -424,19 +376,6 @@
 
                     }
                 }
-            },
-            # Field with no type
-            {
-                "my_combination_field": {
-                    "weights": {
-                        "some_text": 0.5
-
-                    }
-                }
-            },
-            # Empty mapping
-            {
-                "empty field": {}
             },
             {
                 "my_combination_field": {
@@ -504,27 +443,6 @@
                         "bugs": [0.5, -1.3]  # this is bad array
                     }
                 },
-            },
-            # Custom vector with extra field
-            {
-                "my_custom_vector": {
-                    "type": "custom_vector",
-                    "extra_field": "blah"
-                }
-            },
-            # Custom vector with extra field and multimodal
-            {
-                "my_custom_vector": {
-                    "type": "custom_vector",
-                    "extra_field_2": "blah"
-                },
-                "abcd": {
-                    "type": "multimodal_combination",
-                    "weights": {
-                        "some_text": -4.6,
-                        "other_text": 22
-                    }
-                }
             },
         ]
         for mapping in mappings:
@@ -534,7 +452,7 @@
             except InvalidArgError as e:
                 pass
 
-    def test_valid_multimodal_combination_mappings_object(self):
+    def test_validate_multimodal_combination_object(self):
         mappings = [
             {
                 "type": "multimodal_combination",
@@ -567,106 +485,66 @@
             },
         ]
         for d in mappings:
-            assert d == validation.validate_multimodal_combination_mappings_object(d)
-
-    def test_invalid_multimodal_combination_mappings_object(self):
+            assert d == validation.validate_multimodal_combination_object(d)
+
+    def test_validate_multimodal_combination_object_invalid(self):
         mappings = [
-<<<<<<< HEAD
-            ({
-                "my_combination_field": { # valid mappings dir, but not valid multimodal
-=======
             {
                 "my_combination_field": {  # valid mappings dir, but not valid multimodal
->>>>>>> 36d692b1
                     "type": "multimodal_combination",
                     "weights": {
                         "some_text": 0.5
                     }
                 }
-            }, "'type' is a required property"),
-            ({
+            },
+            {
                 "type": "othertype",  # bad type
                 "weights": {
                     "some_text": 0.5
 
                 }
-            }, "'othertype' is not one of"),
-            ({
+            },
+            {
                 "type": "multimodal_combination",
                 "non_weights": {  # unknown fieldname 'non_weights' config in multimodal_combination
                     "some_text": 0.5
                 }
-            }, "'weights' is a required property"),
-            ({
+            },
+            {
                 "type": "multimodal_combination",
                 # missing weights for multimodal_combination
-            }, "'weights' is a required property"),
-            ({
+            },
+            {
                 "type": "multimodal_combination",
                 "weights": {"blah": "woo"}  # non-number weights
-            }, "is not of type 'number'"),
-            ({
+            },
+            {
                 "type": "multimodal_combination",
                 "weights": {"blah": "1.3"}  # non-number weights
-            }, "is not of type 'number'"),
-            ({
+            },
+            {
                 "type": "multimodal_combination",
                 "weights": {
                     "some_text": -4.6,
                     "other_text": 22
                 },
                 "extra_field": {"blah"}  # unknown field
-            }, "Additional properties are not allowed"),
-            ({
+            },
+            {
                 "type": "multimodal_combination",
                 "weights": {
                     "some_text": -4.6,
                     "other_text": 22,
                     "nontext": True  # non-number
                 },
-            }, "is not of type 'number'")
-        ]
-        for mapping, error_message in mappings:
+            }
+        ]
+        for mapping in mappings:
             try:
-                validation.validate_multimodal_combination_mappings_object(mapping)
+                validation.validate_multimodal_combination_object(mapping)
                 raise AssertionError
             except InvalidArgError as e:
-                assert error_message in e.message
-
-    def test_valid_custom_vector_mappings_object(self):
-        # There is only 1 valid format for custom vector mapping.
-        mappings = [
-            {
-                "type": "custom_vector"
-            }
-        ]
-        for d in mappings:
-            assert d == validation.validate_custom_vector_mappings_object(d)
-
-    def test_invalid_custom_vector_mappings_object(self):
-        mappings = [
-            # Extra field
-            ({
-                "type": "custom_vector",
-                "extra_field": "blah"
-            }, "Additional properties are not allowed ('extra_field' was unexpected)"),
-            # Misspelled type field
-            ({
-                "typeblahblah": "custom_vector",
-            }, "'type' is a required property"),
-            # Type not custom_vector
-            ({
-                "type": "the wrong field type",
-            }, "'the wrong field type' is not one of"),
-            # Empty
-            ({}, "'type' is a required property")
-        ]
-        for mapping, error_message in mappings:
-            try:
-                validation.validate_custom_vector_mappings_object(mapping)
-                raise AssertionError
-            except InvalidArgError as e:
-                assert error_message in e.message
+                pass
 
     def test_validate_valid_context_object(self):
         valid_context_list = [
@@ -943,190 +821,6 @@
 
         for valid_custom_score_fields in valid_custom_score_fields_list:
             ScoreModifier(**valid_custom_score_fields)
-    
-    def test_validate_dict(self):
-        test_mappings = {
-            "my_combo_field":{
-                "type":"multimodal_combination", 
-                "weights":{
-                    "test_1":0.5, "test_2":0.5
-                }
-            },
-            "my_custom_vector":{
-                "type":"custom_vector"
-            }
-        }
-        field = "my_combo_field"
-        valid_dict = {"test_1": "test", "test_2": "test_test"}
-
-        # valid_dict
-        validation.validate_dict(field, valid_dict, is_non_tensor_field=False, mappings=test_mappings)
-
-        # invalid str:str format
-        # str:list
-        try:
-            validation.validate_dict(field, {"test_1": ["my","test"], "test_2": "test_test"}, is_non_tensor_field=False, mappings=test_mappings)
-            raise AssertionError
-        except InvalidArgError as e:
-            assert "is not of valid content type" in e.message
-        # str:tuple
-        try:
-            validation.validate_dict(field, {"test_1": ("my","test"), "test_2": "test_test"}, is_non_tensor_field=False,
-                          mappings=test_mappings)
-            raise AssertionError
-        except InvalidArgError as e:
-            assert "is not of valid content type" in e.message
-
-        # str:dict
-        try:
-            validation.validate_dict(field, {"test_1": {"my":"test"}, "test_2": "test_test"}, is_non_tensor_field=False,
-                          mappings=test_mappings)
-            raise AssertionError
-        except InvalidArgError as e:
-            assert "is not of valid content type" in e.message
-
-        # str:int
-        try:
-            validation.validate_dict(field, {"test_1": 53213, "test_2": "test_test"}, is_non_tensor_field=False,
-                          mappings=test_mappings)
-            raise AssertionError
-        except InvalidArgError as e:
-            assert "is not of valid content type" in e.message
-
-        # str:None
-        try:
-            validation.validate_dict(field, {"test_1": None, "test_2": "test_test"}, is_non_tensor_field=False,
-                          mappings=test_mappings)
-            raise AssertionError
-        except InvalidArgError as e:
-            assert "is not of valid content type" in e.message
-
-        # mapping is None
-        try:
-            validation.validate_dict(field, valid_dict, is_non_tensor_field=False, mappings=None)
-            raise AssertionError
-        except InvalidArgError as e:
-            assert "the parameter `mappings`" in e.message
-
-        # field not in mappings
-        try:
-            validation.validate_dict('void_field', valid_dict, is_non_tensor_field=False, mappings=test_mappings)
-            raise AssertionError
-        except InvalidArgError as e:
-            assert "must be in the add_documents `mappings` parameter" in e.message
-
-        # sub_fields not in mappings["weight"]
-        try:
-            validation.validate_dict(field, {"test_void": "test", "test_2": "test_test"}, is_non_tensor_field=False, mappings=test_mappings)
-            raise AssertionError
-        except InvalidArgError as e:
-            assert "Each sub_field requires a weight" in e.message
-
-        # length of fields
-        try:
-            validation.validate_dict(field, {}, is_non_tensor_field=False, mappings=test_mappings)
-            raise AssertionError
-        except InvalidArgError as e:
-            assert "it must contain at least 1 field" in e.message
-
-        # nontensor_field
-        try:
-            validation.validate_dict(field, valid_dict, is_non_tensor_field=True, mappings=test_mappings)
-            raise AssertionError
-        except InvalidArgError as e:
-            assert "must be a tensor field" in e.message
-        
-        # Field in mappings, but type is not valid (multimodal_combination or custom_vector)
-        try:
-            validation.validate_dict("bad_field", 
-                                     {
-                                        "nothing": "really matters",
-                                        "anyone": "can see",
-                                        "nothing, ": "really matters",
-                                        "to": "me"
-                                     }, 
-                                     is_non_tensor_field=True, 
-                                     mappings={
-                                         "bad_field": {
-                                                "type": "invalid_type"
-                                         }
-                                     })
-            raise AssertionError
-        except InvalidArgError as e:
-            assert "is of invalid type in the `mappings` parameter" in e.message
-
-        # ============== custom vector validate_dict tests ==============
-        index_model_dimensions = 384
-        # custom vector, valid
-        obj = {"content": "custom content is here!!", "vector": [1.0 for _ in range(index_model_dimensions)]}
-        assert validation.validate_dict(field="my_custom_vector",
-                                    field_content=obj, 
-                                    is_non_tensor_field=False,
-                                    mappings=test_mappings,
-                                    index_model_dimensions=index_model_dimensions) == obj
-        
-        # custom vector, valid (no content). must be filled with empty string
-        obj = {"vector": [1.0 for _ in range(index_model_dimensions)]}
-        assert validation.validate_dict(field="my_custom_vector",
-                                    field_content=obj, 
-                                    is_non_tensor_field=False,
-                                    mappings=test_mappings,
-                                    index_model_dimensions=index_model_dimensions) \
-                == {"content": "", "vector": [1.0 for _ in range(index_model_dimensions)]}
-        
-        invalid_custom_vector_objects = [
-            # Wrong vector length
-            ({"content": "custom content is here!!", "vector": [1.0, 1.0, 1.0]}, "is too short"),
-            ({"content": "custom content is here!!", "vector": [1.0]*1000}, "is too long"),
-            # Wrong content type
-            ({"content": 12345, "vector": [1.0 for _ in range(index_model_dimensions)]}, "12345 is not of type 'string'"),
-            # Wrong vector type inside list (even if correct length)
-            ({"content": "custom content is here!!", "vector": [1.0 for _ in range(index_model_dimensions-1)] + ["NOT A FLOAT"]}, "'NOT A FLOAT' is not of type 'number'"),
-            # Field that shouldn't be there
-            ({"content": "custom content is here!!", "vector": [1.0 for _ in range(index_model_dimensions)], "extra_field": "blah"}, "Additional properties are not allowed ('extra_field' was unexpected)"),
-            # No vector
-            ({"content": "custom content is here!!"}, "'vector' is a required property"),
-            # Nested dict inside custom vector content
-            ({
-                "content": {
-                    "content": "custom content is here!!",
-                    "vector": [1.0 for _ in range(index_model_dimensions)]
-                }, 
-                "vector": [1.0 for _ in range(index_model_dimensions)]
-            }, "is not of type 'string'"),
-        ]
-        for case, error_message in invalid_custom_vector_objects:
-            try:
-                validation.validate_dict(field="my_custom_vector",
-                                         field_content=case, 
-                                         is_non_tensor_field=False,
-                                         mappings=test_mappings,
-                                         index_model_dimensions=index_model_dimensions)
-                raise AssertionError(case)
-            except InvalidArgError as e:
-                assert error_message in e.message
-        
-        # No index model dimensions
-        try:
-            validation.validate_dict(field="my_custom_vector",
-                                     field_content={"content": "custom content is here!!", "vector": [1.0 for _ in range(index_model_dimensions)]}, 
-                                     is_non_tensor_field=False,
-                                     mappings=test_mappings,
-                                     index_model_dimensions=None)
-            raise AssertionError
-        except InternalError as e:
-            assert "Index model dimensions should be an `int`" in e.message
-            
-        # Non-int index model dimensions
-        try:
-            validation.validate_dict(field="my_custom_vector",
-                                     field_content={"content": "custom content is here!!", "vector": [1.0 for _ in range(index_model_dimensions)]}, 
-                                     is_non_tensor_field=False,
-                                     mappings=test_mappings,
-                                     index_model_dimensions="wrong type")
-            raise AssertionError
-        except InternalError as e:
-            assert "Index model dimensions should be an `int`" in e.message
 
 
 class TestValidateDeleteDocsRequest(unittest.TestCase):
@@ -1186,161 +880,4 @@
             index_name="my_index", schema_name='my__00index',
             document_ids=["id{}".format(i) for i in range(1, 20000)])
         with self.assertRaises(RuntimeError):
-<<<<<<< HEAD
-            validation.validate_delete_docs_request(delete_request, None)
-
-
-class TestValidateModelProperties(unittest.TestCase):
-    def test_validate_model_properties_no_model(self):
-        """
-        Tests model properties if model="no_model"
-        """
-        # Invalid cases
-        test_cases = [
-            # None
-            (
-                None,
-                "must provide `model_properties`"
-            ),
-            # No dimensions key
-            (
-                {
-                    "dimension": 123
-                },
-                "must have `dimensions` set"
-            ),
-            # Extra key
-            (
-                {
-                    "dimensions": 123,
-                    "url": "http://www.blah.com"
-                },
-                "Invalid model_properties key found: `url`"
-            )
-        ]
-
-        for case, error_message in test_cases:
-            try:
-                validation.validate_model_properties_no_model(case)
-                raise AssertionError
-            except InvalidArgError as e:
-                assert error_message in e.message
-
-        # Ensure valid case passes
-        validation.validate_model_properties_no_model({
-            "dimensions": 123
-        })
-    
-    def test_validate_model_name_and_properties(self):
-        # Invalid cases
-        invalid_cases = [
-            # model_properties but no model
-            (
-                {
-                    "index_defaults": {
-                        "model_properties": {
-                            "dimensions": 123,
-                            "url": "http://www.random_model_here.com"
-                        }
-                    }
-                },
-                "No `model` found for model_properties"
-            ),
-            # search_model but no model
-            (
-                {
-                    "index_defaults": {
-                        "search_model": "hf/all_datasets_v4_MiniLM-L6"
-                    }
-                },
-                "`search_model` cannot be specified without also specifying `model`"
-            ),
-            # search_model_properties but no search_model
-            (
-                {
-                    "index_defaults": {
-                        "model": "hf/all_datasets_v4_MiniLM-L6",
-                        "search_model_properties": {
-                            "dimensions": 123,
-                            "url": "http://www.random_model_here.com"
-                        }
-                    }
-                },
-                "No `search_model` found for search_model_properties"
-            ),
-        ]
-
-        for case, error_message in invalid_cases:
-            try:
-                validation.validate_model_name_and_properties(case)
-                raise AssertionError
-            except InvalidArgError as e:
-                assert error_message in e.message
-
-        # Valid cases
-        valid_cases = [
-            # model and model_properties
-            {
-                "index_defaults": {
-                    "model": "hf/all_datasets_v4_MiniLM-L6",
-                    "model_properties": {
-                        "dimensions": 123,
-                        "url": "http://www.random_model_here.com"
-                    }
-                }
-            },
-
-            # model, model_properties, and search_model
-            {
-                "index_defaults": {
-                    "model": "hf/all_datasets_v4_MiniLM-L6",
-                    "model_properties": {
-                        "dimensions": 123,
-                        "url": "http://www.random_model_here.com"
-                    },
-                    "search_model": "hf/all-MiniLM-L6-v2"
-                }
-            },
-
-            # model, model_properties, search_model, search_model_properties
-            {
-                "index_defaults": {
-                    "model": "hf/all_datasets_v4_MiniLM-L6",
-                    "model_properties": {
-                        "dimensions": 123,
-                        "url": "http://www.random_model_here.com"
-                    },
-                    "search_model": "hf/all-MiniLM-L6-v2",
-                    "search_model_properties": {
-                        "dimensions": 456,
-                        "url": "http://www.random_model_here.com"
-                    },
-                }
-            },
-
-            # model, search_model
-            {
-                "index_defaults": {
-                    "model": "hf/all_datasets_v4_MiniLM-L6",
-                    "search_model": "hf/all-MiniLM-L6-v2",
-                }
-            },
-
-            # model, search_model, search_model_properties
-            {
-                "index_defaults": {
-                    "model": "hf/all_datasets_v4_MiniLM-L6",
-                    "search_model": "hf/all-MiniLM-L6-v2",
-                    "search_model_properties": {
-                        "dimensions": 456,
-                        "url": "http://www.random_model_here.com"
-                    },
-                }
-            },
-        ]
-
-        for case in valid_cases:
-            validation.validate_model_name_and_properties(case)
-=======
-            validation.validate_delete_docs_request(delete_request, None)
->>>>>>> 36d692b1
+            validation.validate_delete_docs_request(delete_request, None)