--- conflicted
+++ resolved
@@ -24,48 +24,6 @@
     embedding = "_embedding"
     found = "_found"
 
-<<<<<<< HEAD
-class IndexSettingsField:
-    index_settings = "index_settings"
-    index_defaults = "index_defaults"
-    treat_urls_and_pointers_as_images = "treat_urls_and_pointers_as_images"
-    model = "model"
-    search_model = "search_model"
-    model_properties = "model_properties"
-    search_model_properties = "search_model_properties"
-    normalize_embeddings = "normalize_embeddings"
-
-    text_preprocessing = "text_preprocessing"
-    split_length = "split_length"
-    split_overlap = "split_overlap"
-    split_method = "split_method"
-    override_text_chunk_prefix = "override_text_chunk_prefix"
-    override_text_query_prefix = "override_text_query_prefix"
-
-    image_preprocessing = "image_preprocessing"
-    patch_method = "patch_method"
-
-    number_of_shards = "number_of_shards"
-    number_of_replicas = "number_of_replicas"
-
-    ann_parameters = "ann_parameters"
-    ann_method = "method"
-    ann_method_name = "name"
-    ann_metric = "space_type"
-    ann_engine = "engine"
-    ann_method_parameters = "parameters"
-
-    # method_parameters keys for "method"="hnsw"
-    hnsw_ef_construction = "ef_construction"
-    hnsw_m = "m"
-
-
-class SplitMethod:
-    # consider moving this enum into processing
-    sentence = "sentence"
-
-=======
->>>>>>> 36d692b1
 
 class Device(str, Enum):
     cpu = "cpu"
@@ -101,17 +59,7 @@
     MARQO_MAX_NUMBER_OF_REPLICAS = "MARQO_MAX_NUMBER_OF_REPLICAS"
     MARQO_DEFAULT_EF_SEARCH = "MARQO_DEFAULT_EF_SEARCH"
     MARQO_BEST_AVAILABLE_DEVICE = "MARQO_BEST_AVAILABLE_DEVICE"
-<<<<<<< HEAD
-    MARQO_MAX_ADD_DOCS_COUNT = "MARQO_MAX_ADD_DOCS_COUNT"
-    MARQO_MAX_BACKEND_SEARCH_RETRY_ATTEMPTS = "MARQO_MAX_BACKEND_SEARCH_RETRY_ATTEMPTS"
-    MARQO_MAX_BACKEND_SEARCH_RETRY_BACKOFF = "MARQO_MAX_BACKEND_SEARCH_RETRY_BACKOFF"
-    MARQO_MAX_BACKEND_ADD_DOCS_RETRY_ATTEMPTS = "MARQO_MAX_BACKEND_ADD_DOCS_RETRY_ATTEMPTS"
-    MARQO_MAX_BACKEND_ADD_DOCS_RETRY_BACKOFF = "MARQO_MAX_BACKEND_ADD_DOCS_RETRY_BACKOFF"
-    DEFAULT_MARQO_MAX_BACKEND_RETRY_ATTEMPTS = "DEFAULT_MARQO_MAX_BACKEND_RETRY_ATTEMPTS"
-    DEFAULT_MARQO_MAX_BACKEND_RETRY_BACKOFF = "DEFAULT_MARQO_MAX_BACKEND_RETRY_BACKOFF"
-=======
     MARQO_ENABLE_BATCH_APIS = "MARQO_ENABLE_BATCH_APIS"
->>>>>>> 36d692b1
 
 
 class RequestType:
@@ -120,15 +68,9 @@
     DELETE = "DELETE"
     CREATE = "CREATE"
 
-# Each type has different add_documents behavior. More can be added to represent special types.
-class DocumentFieldType:
-    standard = "standard"       # str, int, float, bool, or list
-    multimodal_combination = "multimodal_combination"   # dict
-    custom_vector = "custom_vector"     # dict
 
-class MappingsObjectType(str, Enum):
+class MappingsObjectType:
     multimodal_combination = "multimodal_combination"
-    custom_vector = "custom_vector"
 
 
 class SearchDb:
@@ -149,12 +91,6 @@
 class ModelProperties:
     auth_required = 'auth_required'
     model_location = 'model_location'
-    text_chunk_prefix = 'text_chunk_prefix'
-    text_query_prefix = 'text_query_prefix'
-
-
-class SpecialModels:
-    no_model = 'no_model'
 
 
 class InferenceParams:
