from marqo.tensor_search.enums import MappingsObjectType

<<<<<<< HEAD
INDEX_NAMES_TO_IGNORE = {
    '.opendistro_security', 'bulk'
}
INDEX_NAME_PREFIXES_TO_IGNORE = {
    'security-auditlog-', '.kibana', '.opendistro'
}

MARQO_OBJECT_TYPES = {MappingsObjectType.multimodal_combination, MappingsObjectType.custom_vector}

MODELS_TO_SKIP_PRELOADING = {"no_model"}
=======
MARQO_OBJECT_TYPES = {MappingsObjectType.multimodal_combination}
>>>>>>> 36d692b1

ILLEGAL_CUSTOMER_FIELD_NAME_CHARS = {'.', '/', '\n'}

ALLOWED_UNSTRUCTURED_FIELD_TYPES = [str, int, float, bool, list]

NON_TENSORISABLE_FIELD_TYPES = [int, float, bool, list]

<<<<<<< HEAD
ALLOWED_MULTIMODAL_FIELD_TYPES = [str]

# Must be written in JSON schema type form: https://json-schema.org/understanding-json-schema/reference/type
ALLOWED_CUSTOM_VECTOR_CONTENT_TYPES = ["string"]

LUCENE_SPECIAL_CHARS = {
    '/', '*', '^', '\\', '!', '[', '||', '?',
    '&&', '"', ']', '-', '{', '~', '+', '}', ':', ')', '('
}

# these are chars that are not officially listed as Lucene special chars, but
# aren't treated as normal chars either
NON_OFFICIAL_LUCENE_SPECIAL_CHARS = {
    ' '
}

# Order is important here: transient, persistent, then defaults.
OPENSEARCH_CLUSTER_SETTINGS_TYPES = ["transient", "persistent", "defaults"]

# To convert from {key} to bytes, we multiply by 1024 ** {value}
# eg. 10kb = 10 * (1024 ** 1) bytes, 5mb = 5 * (1024 ** 2) bytes
BYTE_SUFFIX_EXPONENTS = {
    'b': 0, 
    'kb': 1, 
    'mb': 2, 
    'gb': 3, 
    'tb': 4, 
    'pb': 5, 
    'eb': 6, 
    'zb': 7, 
    'yb': 8
}
=======
ALLOWED_MULTIMODAL_FIELD_TYPES = [str]
>>>>>>> 36d692b1
<|MERGE_RESOLUTION|>--- conflicted
+++ resolved
@@ -1,19 +1,6 @@
 from marqo.tensor_search.enums import MappingsObjectType
 
-<<<<<<< HEAD
-INDEX_NAMES_TO_IGNORE = {
-    '.opendistro_security', 'bulk'
-}
-INDEX_NAME_PREFIXES_TO_IGNORE = {
-    'security-auditlog-', '.kibana', '.opendistro'
-}
-
-MARQO_OBJECT_TYPES = {MappingsObjectType.multimodal_combination, MappingsObjectType.custom_vector}
-
-MODELS_TO_SKIP_PRELOADING = {"no_model"}
-=======
 MARQO_OBJECT_TYPES = {MappingsObjectType.multimodal_combination}
->>>>>>> 36d692b1
 
 ILLEGAL_CUSTOMER_FIELD_NAME_CHARS = {'.', '/', '\n'}
 
@@ -21,39 +8,4 @@
 
 NON_TENSORISABLE_FIELD_TYPES = [int, float, bool, list]
 
-<<<<<<< HEAD
-ALLOWED_MULTIMODAL_FIELD_TYPES = [str]
-
-# Must be written in JSON schema type form: https://json-schema.org/understanding-json-schema/reference/type
-ALLOWED_CUSTOM_VECTOR_CONTENT_TYPES = ["string"]
-
-LUCENE_SPECIAL_CHARS = {
-    '/', '*', '^', '\\', '!', '[', '||', '?',
-    '&&', '"', ']', '-', '{', '~', '+', '}', ':', ')', '('
-}
-
-# these are chars that are not officially listed as Lucene special chars, but
-# aren't treated as normal chars either
-NON_OFFICIAL_LUCENE_SPECIAL_CHARS = {
-    ' '
-}
-
-# Order is important here: transient, persistent, then defaults.
-OPENSEARCH_CLUSTER_SETTINGS_TYPES = ["transient", "persistent", "defaults"]
-
-# To convert from {key} to bytes, we multiply by 1024 ** {value}
-# eg. 10kb = 10 * (1024 ** 1) bytes, 5mb = 5 * (1024 ** 2) bytes
-BYTE_SUFFIX_EXPONENTS = {
-    'b': 0, 
-    'kb': 1, 
-    'mb': 2, 
-    'gb': 3, 
-    'tb': 4, 
-    'pb': 5, 
-    'eb': 6, 
-    'zb': 7, 
-    'yb': 8
-}
-=======
-ALLOWED_MULTIMODAL_FIELD_TYPES = [str]
->>>>>>> 36d692b1
+ALLOWED_MULTIMODAL_FIELD_TYPES = [str]