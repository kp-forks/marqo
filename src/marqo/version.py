<<<<<<< HEAD
__version__ = "1.5.1"
=======
__version__ = "2.0.0"
>>>>>>> 36d692b1


def get_version() -> str:
    return f"{__version__}"<|MERGE_RESOLUTION|>--- conflicted
+++ resolved
@@ -1,8 +1,4 @@
-<<<<<<< HEAD
-__version__ = "1.5.1"
-=======
 __version__ = "2.0.0"
->>>>>>> 36d692b1
 
 
 def get_version() -> str:
